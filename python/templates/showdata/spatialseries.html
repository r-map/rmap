--- conflicted
+++ resolved
@@ -45,55 +45,42 @@
 {% endblock %}
 
 {% block content %}
-<<<<<<< HEAD
-
-<div class="row">
-<div class="span4">
-=======
+
 <div class="container-fluid">
 <div class="row">
   <div class="col-xs-8">
->>>>>>> a1609002
-<h4>
-{{vartxt}}<br>
-{{trangetxt}}<br>
-{{leveltxt}}<br>
-{{day}}/{{month}}/{{year}}{% if hour %}  {{hour}}:00 +/- 30 min{% else %} last value in the day{% endif %} GMT
-</h4>
-<<<<<<< HEAD
-</div>
-
-                     <div class="span3 offset2">{{less}}</div>
-<div class="span3">{{previous}}</div>       <div class="span3 offset2"> {{next}}</div>
-                     <div class="span3 offset2">{{more}}</div>
-</div>
-
-
-=======
+    
+   <h4>
+     {{vartxt}}<br>
+     {{trangetxt}}<br>
+     {{leveltxt}}<br>
+     {{day}}/{{month}}/{{year}}{% if hour %}  {{hour}}:00 +/- 30 min{% else %} last value in the day{% endif %} GMT
+  </h4>
+
   </div>
   <div class="col-xs-4">
     <div class=row>
       <div class="col-xs-1 col-xs-offset-2">
-       Up 
+      {{more}}
       </div>
     </div>
     <div class=row>
       <div class="col-xs-1">
-        Left
+        {{previous}}
       </div>
       <div class="col-xs-1 col-xs-offset-3">
-        Right
+        {{next}}
       </div>
     </div>
     <div class=row>
       <div class="col-xs-1 col-xs-offset-2">
-        Down
+        {{less}}
       </div>
     </div>
   </div>
 </div>
->>>>>>> a1609002
-<div id="loading" title="Loading data"> 
+
+  <div id="loading" title="Loading data"> 
     <p>Please wait ...</p>
 </div>
 

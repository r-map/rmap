{% extends "base.html" %}
{% load i18n %}

{% block extra_assets %}
{% endblock %}

{% block content %}


{% for meta in metadata %}
{% with trange=meta.trange %}
{% with level=meta.level %}
{% with var=meta.var %}

{% if coords != "*" %}

<p><a href='
{% if hour %}
  {% url 'showdata:timeserieshourly' ident coords network meta.trange meta.level meta.var year month day hour %}
{% elif day %}
  {% url 'showdata:timeseriesdaily' ident coords network meta.trange meta.level meta.var year month day %}
{% elif month %}
  {% url 'showdata:timeseriesmonthly' ident coords network meta.trange meta.level meta.var year month %}
{% elif year %}
  {% url 'showdata:timeseriesyearly' ident coords network meta.trange meta.level meta.var year %}
{% endif %}
  '>Timeseries {{ident}} {{coords}} {{network}} {{meta.trangetxt}} {{meta.leveltxt}} {{meta.vartxt}} {{year}} {{month}} {{day}} {{hour}} </a></p>
{% endif %}

{% if year %}
{% if month %}

<p>
{% if hour %}
<<<<<<< HEAD
<a href='
  {% url 'showdata:spatialserieshourly' ident coords network meta.trange meta.level meta.var year month day hour %}
  '>Spatialseries Hourly {{ident}} {{coords}} {{network}} {{meta.trangetxt}} {{meta.leveltxt}} {{meta.vartxt}} {{year}} {{month}} {{day}} {{hour}} </a><br>
=======
  <a href='
   {% url 'showdata:spatialserieshourly' ident coords network meta.trange meta.level meta.var year month day hour %}
  '>Spatialseries horly {{ident}} {{coords}} {{network}}
   {{meta.trangetxt}} {{meta.leveltxt}} {{meta.vartxt}} {{year}} {{month}} {{day}} {{hour}}
  </a><br>
>>>>>>> 25802214
{% elif day %}
  <a href='
  {% url 'showdata:spatialseriesdaily' ident coords network meta.trange meta.level meta.var year month day %}
<<<<<<< HEAD
  '>Spatialseries Daily {{ident}} {{coords}} {{network}} {{meta.trangetxt}} {{meta.leveltxt}} {{meta.vartxt}} {{year}} {{month}} {{day}} {{hour}} </a><br>
{% endif %}

{% if hour %}
<a href='
  {% url 'showdata:spatialseriesdaily' ident coords network meta.trange meta.level meta.var year month day %}
  '>Spatialseries Daily {{ident}} {{coords}} {{network}} {{meta.trangetxt}} {{meta.leveltxt}} {{meta.vartxt}} {{year}} {{month}} {{day}}
</a>
=======
     '>Spatialseries daily {{ident}} {{coords}} {{network}}
    {{meta.trangetxt}} {{meta.leveltxt}} {{meta.vartxt}} {{year}} {{month}} {{day}}
  </a>
{% endif %}

{% if hour %}
  <a href='
  {% url 'showdata:spatialseriesdaily' ident coords network meta.trange meta.level meta.var year month day %}
     '>Spatialseries daily {{ident}} {{coords}} {{network}}
    {{meta.trangetxt}} {{meta.leveltxt}} {{meta.vartxt}} {{year}} {{month}} {{day}}
  </a>
>>>>>>> 25802214
{% endif %}
</p>

{% endif %}
{% endif %}

{% endwith %}
{% endwith %}
{% endwith %}
{% endfor %}


{% endblock %}<|MERGE_RESOLUTION|>--- conflicted
+++ resolved
@@ -32,21 +32,12 @@
 
 <p>
 {% if hour %}
-<<<<<<< HEAD
 <a href='
   {% url 'showdata:spatialserieshourly' ident coords network meta.trange meta.level meta.var year month day hour %}
   '>Spatialseries Hourly {{ident}} {{coords}} {{network}} {{meta.trangetxt}} {{meta.leveltxt}} {{meta.vartxt}} {{year}} {{month}} {{day}} {{hour}} </a><br>
-=======
-  <a href='
-   {% url 'showdata:spatialserieshourly' ident coords network meta.trange meta.level meta.var year month day hour %}
-  '>Spatialseries horly {{ident}} {{coords}} {{network}}
-   {{meta.trangetxt}} {{meta.leveltxt}} {{meta.vartxt}} {{year}} {{month}} {{day}} {{hour}}
-  </a><br>
->>>>>>> 25802214
 {% elif day %}
   <a href='
   {% url 'showdata:spatialseriesdaily' ident coords network meta.trange meta.level meta.var year month day %}
-<<<<<<< HEAD
   '>Spatialseries Daily {{ident}} {{coords}} {{network}} {{meta.trangetxt}} {{meta.leveltxt}} {{meta.vartxt}} {{year}} {{month}} {{day}} {{hour}} </a><br>
 {% endif %}
 
@@ -55,19 +46,6 @@
   {% url 'showdata:spatialseriesdaily' ident coords network meta.trange meta.level meta.var year month day %}
   '>Spatialseries Daily {{ident}} {{coords}} {{network}} {{meta.trangetxt}} {{meta.leveltxt}} {{meta.vartxt}} {{year}} {{month}} {{day}}
 </a>
-=======
-     '>Spatialseries daily {{ident}} {{coords}} {{network}}
-    {{meta.trangetxt}} {{meta.leveltxt}} {{meta.vartxt}} {{year}} {{month}} {{day}}
-  </a>
-{% endif %}
-
-{% if hour %}
-  <a href='
-  {% url 'showdata:spatialseriesdaily' ident coords network meta.trange meta.level meta.var year month day %}
-     '>Spatialseries daily {{ident}} {{coords}} {{network}}
-    {{meta.trangetxt}} {{meta.leveltxt}} {{meta.vartxt}} {{year}} {{month}} {{day}}
-  </a>
->>>>>>> 25802214
 {% endif %}
 </p>
 

; PlatformIO Project Configuration File
;
;   Build options: build flags, source filter
;   Upload options: custom upload port, speed and extra flags
;   Library options: dependencies, extra library storages
;   Advanced options: extra scripting
;
; Please visit documentation for the other options and examples
; https://docs.platformio.org/page/projectconf.html


[platformio]
default_envs = 644pa8m

[env]
framework = arduino
lib_extra_dirs = ../../libraries/
monitor_speed = 115200
lib_ldf_mode = deep+
build_flags = -Iinclude -D I2C_HOW_MANY_BUSY_CHECKS_AFTER_STOP=1000 -D TWI_TIMEOUT=1000

[env:megaatmega2560]
platform = atmelavr
platform_packages =
	toolchain-atmelavr@1.70300.191015
        ;toolchain-atmelavr @ https://github.com/r-map/platformio-toolchain-atmelavr-uselocal.git
	;toolchain-atmelavr@9.3.1
	;toolchain-atmelavr@1.50400.190710	
	framework-arduino-avr @ https://github.com/r-map/ArduinoCore-avr.git
	;git+https://github.com/r-map/platformio-toolchain-atmelavr-uselocal.git
board = megaatmega2560
lib_ignore =
   STM32duino FreeRTOS
   EspSoftwareSerial
   SD
   RmapConfig

[env:1284p16m]
platform = atmelavr
platform_packages =
	toolchain-atmelavr@1.70300.191015
        ;toolchain-atmelavr @ https://github.com/r-map/platformio-toolchain-atmelavr-uselocal.git
	;toolchain-atmelavr@9.3.1
	;toolchain-atmelavr@1.50400.190710	
	framework-arduino-avr @ https://github.com/r-map/ArduinoCore-avr.git
	;git+https://github.com/r-map/platformio-toolchain-atmelavr-uselocal.git
board = 1284p16m
;digitecoboot is 4K
board_upload.maximum_size = 126976
lib_ignore =
   STM32duino FreeRTOS
   EspSoftwareSerial
   SD
   RmapConfig


[env:1284p8m]
platform = atmelavr
platform_packages =
	toolchain-atmelavr@1.70300.191015
        ;toolchain-atmelavr @ https://github.com/r-map/platformio-toolchain-atmelavr-uselocal.git
	;toolchain-atmelavr@9.3.1
	;toolchain-atmelavr@1.50400.190710	
	framework-arduino-avr @ https://github.com/r-map/ArduinoCore-avr.git
	;git+https://github.com/r-map/platformio-toolchain-atmelavr-uselocal.git
board = 1284p8m
;digitecoboot is 4K
board_upload.maximum_size = 126976
lib_ignore =
   STM32duino FreeRTOS
   EspSoftwareSerial
   SD
   RmapConfig

[env:1284p16m_debug]
;build_type = debug
;lib_archive = no
platform = atmelavr
platform_packages =
	toolchain-atmelavr@1.70300.191015
        ;toolchain-atmelavr @ https://github.com/r-map/platformio-toolchain-atmelavr-uselocal.git
	;toolchain-atmelavr@9.3.1
	;toolchain-atmelavr@1.50400.190710	
	framework-arduino-avr @ https://github.com/r-map/ArduinoCore-avr.git
	;git+https://github.com/r-map/platformio-toolchain-atmelavr-uselocal.git
<<<<<<< HEAD
board = 644pa16m
;digitecoboot is 4K
board_upload.maximum_size = 61440
=======
board = 1284p16m
;digitecoboot is 4K
board_upload.maximum_size = 126976
>>>>>>> 965f8db9
lib_ignore =
   STM32duino FreeRTOS
   EspSoftwareSerial
   SD
   RmapConfig

upload_protocol = dragon_isp
upload_speed = 115200
upload_flags =
    -C
    ${platformio.packages_dir}/tool-avrdude/avrdude.conf
    -p
    $BOARD_MCU
    -Pusb
    -b
    $UPLOAD_SPEED
    -c
    $UPLOAD_PROTOCOL
upload_command = avrdude $UPLOAD_FLAGS -U flash:w:$SOURCE:i

debug_port = :4242
debug_tool = custom
debug_init_cmds =
  target remote $DEBUG_PORT
  file "$PROG_PATH"
  load
debug_server =
  avarice
  --dragon
  --ignore-intr 
  :4242
debug_load_cmds =
    file "$PROG_PATH"
    file "$BUILD_DIR/firmware.elf"
    load

[env:644pa8m]
platform = atmelavr
platform_packages =
	toolchain-atmelavr@1.70300.191015
        ;toolchain-atmelavr @ https://github.com/r-map/platformio-toolchain-atmelavr-uselocal.git
	;toolchain-atmelavr@9.3.1
	;toolchain-atmelavr@1.50400.190710	
	framework-arduino-avr @ https://github.com/r-map/ArduinoCore-avr.git
	;git+https://github.com/r-map/platformio-toolchain-atmelavr-uselocal.git
board = 644pa8m
;digitecoboot is 4K
board_upload.maximum_size = 61440
lib_ignore =
   STM32duino FreeRTOS
   EspSoftwareSerial
   SD
   RmapConfig


;[env:nucleo_l432kc]
;platform = ststm32
;board = nucleo_l432kc
;build_flags = -DARDUINO_ARCH_STM32  -std=c++11 -fexceptions -I include
;lib_ignore =
;   ArduinoSTL
;   FreeRTOS
;   SD
;; required by freertos
;; https://community.platformio.org/t/stm32freertos-vtaskdelay-not-returning/12297/4
;;lib_archive = no
;;


;[env:nucleo_l476rg]
;platform = ststm32
;board = nucleo_l476rg
;build_flags = -DARDUINO_ARCH_STM32  -std=c++11 -fexceptions
;lib_ignore =
;   ArduinoSTL
;   FreeRTOS
;   SD
;; required by freertos
;; https://community.platformio.org/t/stm32freertos-vtaskdelay-not-returning/12297/4
;;lib_archive = no
;
;
;[env:d1_mini]
;board = d1_mini
;platform = espressif8266
;board_build.ldscript = eagle.flash.4m3m.ld
;upload_speed = 921600
;lib_ignore =
;   ArduinoSTL
;   FreeRTOS
;   AESLib
;   STM32duino LwIP
;   STM32duino FreeRTOS
;   arduino_uip
;   RF24
;   RF24Network
;   UIPEthernet
;   GSM_GPRSLibrary
;   SD
;
;[env:d1_mini_pro]
;board = d1_mini_pro
;platform = espressif8266
;board_build.ldscript = eagle.flash.8m7m.ld
;upload_speed = 921600
;lib_ignore =
;   ArduinoSTL
;   FreeRTOS
;   AESLib
;   STM32duino LwIP
;   STM32duino FreeRTOS
;   arduino_uip
;   RF24
;   RF24Network
;   UIPEthernet
;   GSM_GPRSLibrary
;   SD<|MERGE_RESOLUTION|>--- conflicted
+++ resolved
@@ -83,15 +83,9 @@
 	;toolchain-atmelavr@1.50400.190710	
 	framework-arduino-avr @ https://github.com/r-map/ArduinoCore-avr.git
 	;git+https://github.com/r-map/platformio-toolchain-atmelavr-uselocal.git
-<<<<<<< HEAD
-board = 644pa16m
-;digitecoboot is 4K
-board_upload.maximum_size = 61440
-=======
 board = 1284p16m
 ;digitecoboot is 4K
 board_upload.maximum_size = 126976
->>>>>>> 965f8db9
 lib_ignore =
    STM32duino FreeRTOS
    EspSoftwareSerial

/**
  ******************************************************************************
  * @file    canard_config.hpp
  * @author  Moreno Gasperini <m.gasperini@digiteco.it>
  * @brief   Uavcan Canard Configuration file
  ******************************************************************************
  * @attention
  *
  * <h2><center>&copy; Copyright (C) 2022  Moreno Gasperini <m.gasperini@digiteco.it>
  * All rights reserved.</center></h2>
  *
  * This program is free software; you can redistribute it and/or
  * modify it under the terms of the GNU General Public License
  * as published by the Free Software Foundation; either version 2
  * of the License, or (at your option) any later version.
  * 
  * This program is distributed in the hope that it will be useful,
  * but WITHOUT ANY WARRANTY; without even the implied warranty of
  * MERCHANTABILITY or FITNESS FOR A PARTICULAR PURPOSE.  See the
  * GNU General Public License for more details.
  * 
  * You should have received a copy of the GNU General Public License
  * along with this program; if not, write to the Free Software
  * Foundation, Inc., 51 Franklin Street, Fifth Floor, Boston, MA  02110-1301, USA.
  * <http://www.gnu.org/licenses/>.
  * 
  ******************************************************************************
*/

// Assert Locali (Enable / disable)
#define LOCAL_ASSERT    assert
// #define LOCAL_ASSERT    (void(0));

#define KILO 1000L
#define MEGA ((int64_t)KILO * KILO)

// CODA, RIDONDANZA, TIMEDELAY TX & RX CANARD
#define CAN_REDUNDANCY_FACTOR 1
#define CAN_TX_QUEUE_CAPACITY 100
#define CAN_MAX_IFACE         1
#define CAN_RX_QUEUE_CAPACITY 100
#define IFACE_CAN_IDX         0
#define CAN_DELAY_US_SEND     0
#define MAX_SUBSCRIPTION      10
#define HEAP_ARENA_SIZE       (1024 * 16)

// CAN SPEED RATE HZ
#define CAN_BIT_RATE 1000000ul
#define CAN_MTU_BASE 8

// Messaggi di lunghezza TimeOut Extra <> Standard
#define CANARD_REGISTERLIST_TRANSFER_ID_TIMEOUT_USEC 3500000UL
#define CANARD_READFILE_TRANSFER_ID_TIMEOUT_USEC     2500000UL

// Nodi Fissi per Moduli Master e Yakut
#define NODE_YAKUT_ID   127
#define NODE_MASTER_ID  100

// Parametri default per Modulo Slave (INIT_PARAMETER)
#define NODE_VALUE_UNSET  255
#if TEST_CONFIGURATION
  #define NODE_SLAVE_ID     123
  #define PORT_SERVICE_RMAP 51
#endif
#define SUBJECTID_PUBLISH_RMAP 2100

// Maschera Check S.N. messaggio Hash Canard per PnP
#define HASH_SERNUMB_MASK   0x0000FFFFFFFFFF00u
#define HASH_EXCLUDING_BIT  16u

// Nodo fisso per Modulo Slave (FIXED, NO READING FROM REGISTER)
<<<<<<< HEAD
#define USE_NODE_MASTER_ID_FIXED
#define USE_NODE_SLAVE_ID_FIXED
#define USE_PORT_SERVICE_RMAP_FIXED
=======
// #define USE_NODE_MASTER_ID_FIXED
#if TEST_CONFIGURATION
  #define USE_NODE_SLAVE_ID_FIXED
#endif
// #define USE_PORT_SERVICE_RMAP_FIXED
>>>>>>> afa55523
// #define USE_SUBJECTID_PUBLISH_RMAP_FIXED

//TODO:_TH_RAIN_ Default value? Correct Var/Const? -> SENSOR_METADATA_LEVEL_P_IND_TBR?
// METADATA CONFIG AND DEFAULT VALUE
#define SENSOR_METADATA_TBR     0
#define SENSOR_METADATA_COUNT   1
// METADATA DEFAULT VALUE REGISTER INIT
#define SENSOR_METADATA_LEVEL_1           2000
#define SENSOR_METADATA_LEVEL_2           0
#define SENSOR_METADATA_LEVELTYPE_1       103
#define SENSOR_METADATA_LEVELTYPE_2       0
#define SENSOR_METADATA_LEVEL_P1          0
#define SENSOR_METADATA_LEVEL_P_IND_TBR   254

// SET Default value per risposte
#define GENERIC_STATE_UNDEFINED 0x0Fu
#define GENERIC_BVAL_UNDEFINED  0xFFu

// Servizi Cypal attivi di default
#define DEFAULT_PUBLISH_PORT_LIST   true
#define DEFAULT_PUBLISH_MODULE_DATA false

// Time Publisher Servizi (secondi)
#define TIME_PUBLISH_MODULE_DATA    0.333
#define TIME_PUBLISH_PNP_REQUEST    4
#define TIME_PUBLISH_HEARTBEAT      1
#define TIME_PUBLISH_PORT_LIST      20

// TimeOUT (millisecondi)
#define MASTER_OFFLINE_TIMEOUT_US 6000000
#define MASTER_MAXSYNCRO_VALID_US 1250000
#define NODE_GETFILE_TIMEOUT_US   1750000
#define NODE_GETFILE_MAX_RETRY    3

// CODICI E STATUS AGGIORNAMENTO FILE REMOTI
#define CAN_FILE_NAME_SIZE_MAX 50<|MERGE_RESOLUTION|>--- conflicted
+++ resolved
@@ -13,17 +13,17 @@
   * modify it under the terms of the GNU General Public License
   * as published by the Free Software Foundation; either version 2
   * of the License, or (at your option) any later version.
-  * 
+  *
   * This program is distributed in the hope that it will be useful,
   * but WITHOUT ANY WARRANTY; without even the implied warranty of
   * MERCHANTABILITY or FITNESS FOR A PARTICULAR PURPOSE.  See the
   * GNU General Public License for more details.
-  * 
+  *
   * You should have received a copy of the GNU General Public License
   * along with this program; if not, write to the Free Software
   * Foundation, Inc., 51 Franklin Street, Fifth Floor, Boston, MA  02110-1301, USA.
   * <http://www.gnu.org/licenses/>.
-  * 
+  *
   ******************************************************************************
 */
 
@@ -69,17 +69,11 @@
 #define HASH_EXCLUDING_BIT  16u
 
 // Nodo fisso per Modulo Slave (FIXED, NO READING FROM REGISTER)
-<<<<<<< HEAD
-#define USE_NODE_MASTER_ID_FIXED
-#define USE_NODE_SLAVE_ID_FIXED
-#define USE_PORT_SERVICE_RMAP_FIXED
-=======
 // #define USE_NODE_MASTER_ID_FIXED
 #if TEST_CONFIGURATION
   #define USE_NODE_SLAVE_ID_FIXED
+  #define USE_PORT_SERVICE_RMAP_FIXED
 #endif
-// #define USE_PORT_SERVICE_RMAP_FIXED
->>>>>>> afa55523
 // #define USE_SUBJECTID_PUBLISH_RMAP_FIXED
 
 //TODO:_TH_RAIN_ Default value? Correct Var/Const? -> SENSOR_METADATA_LEVEL_P_IND_TBR?

--- conflicted
+++ resolved
@@ -680,12 +680,8 @@
     case SLAVE_COMMAND_FIRMWARE_UPGRADE: {
       // Set the queue to send
       system_message.task_dest = CAN_TASK_ID;
-<<<<<<< HEAD
       system_message.command.do_update_fw = true;
       // chanel = current boards (-1 is master, only into elaborate_master_command)
-=======
-      system_message.command.do_update_fw;
->>>>>>> 28579ffc
       system_message.param = channel;
       param.systemMessageQueue->Enqueue(&system_message, 0);
       break;

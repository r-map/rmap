--- conflicted
+++ resolved
@@ -62,12 +62,7 @@
       case TEMPERATURE_MAIN_INDEX:
         TRACE_VERBOSE_F(F("Temperature [ %s ]: %d\r\n"), MAIN_STRING, edata.value);
         addValue<sample_t, uint16_t, rmapdata_t>(&temperature_main_samples, SAMPLES_COUNT_MAX, edata.value);
-<<<<<<< HEAD
         addValue<maintenance_t, uint16_t, bool>(&maintenance_samples, SAMPLES_COUNT_MAX, param.system_status->flags.is_maintenance);
-=======
-        addValue<maintenance_t, uint16_t, bool>(&maintenance_samples, SAMPLES_COUNT_MAX, param.system_status->is_maintenance);
-        is_temperature_main_present = true;
->>>>>>> 047bc069
         break;
 
       case TEMPERATURE_REDUNDANT_INDEX:
@@ -89,7 +84,7 @@
         break;
       }
     }
-    
+
     // enqueued from can task (get data, start command...)
     if (param.requestDataQueue->Peek(&request_data, 0))
     {
@@ -363,7 +358,7 @@
     #if (USE_REDUNDANT_SENSOR)
     redundant_humidity = bufferReadBack<sample_t, uint16_t, rmapdata_t>(&humidity_redundant_samples, SAMPLES_COUNT_MAX);
     #endif
-    
+
     measures_maintenance = bufferReadBack<maintenance_t, uint16_t, bool>(&maintenance_samples, SAMPLES_COUNT_MAX);
 
     // last sample

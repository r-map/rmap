--- conflicted
+++ resolved
@@ -71,9 +71,13 @@
             usleep(1000000);
             mosqerr = loop();
             if (mosqerr != MOSQ_ERR_SUCCESS) {
+                std::string msg;
+                if (mosqerr == MOSQ_ERR_ERRNO)
+                    msg = std::strerror(errno);
+                else
+                    msg = mosqpp::strerror(mosqerr);
                 std::cerr << "Error while calling mosquitto loop: "
-                    << mosqpp::strerror(mosqerr)
-                    << std::endl;
+                    << msg << std::endl;
             }
         }
     }
@@ -104,33 +108,16 @@
                      t != topics.end(); ++t) {
                     // TODO: do something if publish() fails
                     int mosqerr;
-<<<<<<< HEAD
                     int mid;
-                    if ((mosqerr = publish(&mid, (*t + topic).c_str(), payload.size(), payload.c_str(), 1, retain)) != MOSQ_ERR_SUCCESS) {
-=======
-                    mosqerr = publish(&last_pub_mid, (*t + topic).c_str(), payload.size(), payload.c_str(), 1, retain);
+                    mosqerr = publish(&mid, (*t + topic).c_str(), payload.size(), payload.c_str(), 1, retain);
                     if (mosqerr != MOSQ_ERR_SUCCESS) {
->>>>>>> 4324007b
                         std::cerr << "Error while publishing message"
                             << ": " << mosqpp::strerror(mosqerr)
                             << std::endl;
                     } else {
                         mids.insert(mid);
                     }
-<<<<<<< HEAD
                     wait_dequeue();
-=======
-                    mosqerr = loop();
-                    if (mosqerr != MOSQ_ERR_SUCCESS) {
-                        std::string msg;
-                        if (mosqerr == MOSQ_ERR_ERRNO)
-                            msg = std::strerror(errno);
-                        else
-                            msg = mosqpp::strerror(mosqerr);
-                        std::cerr << "Error while calling mosquitto loop: "
-                            << msg << std::endl;
-                    }
->>>>>>> 4324007b
                 }
             }
         }
